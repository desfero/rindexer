--- conflicted
+++ resolved
@@ -163,15 +163,9 @@
                     .iter()
                     .find(|e| {
                         // TODO - this is a hacky way to check if it's a filter event
-<<<<<<< HEAD
-                        (e.contract_name() == dependency.contract_name ||
-                            e.contract_name().replace("Filter", "") == dependency.contract_name) &&
-                            e.event_name() == dependency.event_name
-=======
-                        (e.contract_name == dependency.contract_name
-                            || e.contract_name.replace("Filter", "") == dependency.contract_name)
-                            && e.event_name == dependency.event_name
->>>>>>> edfdf100
+                        (e.contract_name() == dependency.contract_name
+                            || e.contract_name().replace("Filter", "") == dependency.contract_name)
+                            && e.event_name() == dependency.event_name
                     })
                     .ok_or(ProcessContractEventsWithDependenciesError::EventConfigNotFound(
                         dependency.contract_name,
@@ -335,15 +329,9 @@
                             }
 
                             let to_block = safe_block_number;
-<<<<<<< HEAD
-                            if from_block == to_block &&
-                                !config.network_contract().disable_logs_bloom_checks &&
-                                !is_relevant_block(
-=======
                             if from_block == to_block
-                                && !config.network_contract.disable_logs_bloom_checks
+                                && !config.network_contract().disable_logs_bloom_checks
                                 && !is_relevant_block(
->>>>>>> edfdf100
                                     &ordering_live_indexing_details
                                         .filter
                                         .contract_address()
@@ -452,16 +440,10 @@
                                                             .set_from_block(
                                                                 to_block + U64::from(1),
                                                             );
-<<<<<<< HEAD
-                                                    info!(
-                                                        "{} - {} - No events found between blocks {} - {}",
-                                                        &config.info_log_name(),
-=======
                                                     debug!(
                                                         "{}::{} - {} - No events found between blocks {} - {}",
-                                                        &config.info_log_name,
+                                                        &config.info_log_name(),
                                                         &config.network_contract.network,
->>>>>>> edfdf100
                                                         IndexingEventProgressStatus::Live.log(),
                                                         from_block,
                                                         to_block
